import tensorflow as tf
import numpy as np
from sklearn.model_selection import train_test_split
from afqinsight.datasets import AFQDataset
from afqinsight.augmentation import jitter, time_warp, scaling, magnitude_warp, window_warp
import tempfile
from sklearn.impute import SimpleImputer
from neurocombat_sklearn import CombatModel
from sklearn.metrics import r2_score, median_absolute_error, mean_absolute_error
from sklearn.utils import shuffle, resample
import pandas as pd

<<<<<<< HEAD
AUG_SCALING = 1/5
=======
AUG_SCALING = 1/20
>>>>>>> ae307717


def load_data():
    afq_dataset = AFQDataset.from_files(
        fn_nodes="../data/raw/combined_tract_profiles.csv",
        fn_subjects="../data/raw/participants_updated_id.csv",
        dwi_metrics=["dki_fa", "dki_md", "dki_mk"],
        index_col="subject_id",
        target_cols=["age", "dl_qc_score", "scan_site_id"],
        label_encode_cols=["scan_site_id"]
    )
    afq_dataset.drop_target_na()
    full_dataset = list(afq_dataset.as_tensorflow_dataset().as_numpy_iterator())
    X = np.concatenate([xx[0][None] for xx in full_dataset], 0)
    y = np.array([yy[1][0] for yy in full_dataset])
    qc = np.array([yy[1][1] for yy in full_dataset])
    site = np.array([yy[1][2] for yy in full_dataset])
    X = X[qc>0]
    y = y[qc>0]
    site = site[qc>0]
    return X, y, site


def tf_aug(X_in, scaler=AUG_SCALING):
    if AUG_SCALING is None:
        raise ValueError("Need to over-write the value of AUG_SCALER")
    X_out = np.zeros_like(X_in)
    for channel in range(X_in.shape[-1]):
        this_X = X_in[..., channel][np.newaxis, ..., np.newaxis]
        scale = np.abs(np.max(this_X) - np.min(this_X)) * scaler
        this_X = jitter(this_X, sigma=scale)
        this_X = scaling(this_X, sigma=scale)
        this_X = time_warp(this_X, sigma=scale)
        this_X = window_warp(this_X, window_ratio=scale)
        X_out[..., channel] = this_X[0, ..., 0]
    return X_out


def augment_this(X_in, y_in):
    X_out = tf.numpy_function(tf_aug, [X_in], tf.float32)
    return X_out, y_in


def model_fit(model_func, X_train, y_train, lr, batch_size=32, n_epochs=1000, 
              augment=None):
    # Split into train and validation:
    X_train, X_val, y_train, y_val = train_test_split(X_train, y_train, test_size=0.2)

    train_dataset = tf.data.Dataset.from_tensor_slices(
        (X_train.astype(np.float32), y_train.astype(np.float32)))
    val_dataset = tf.data.Dataset.from_tensor_slices(
        (X_val.astype(np.float32), y_val.astype(np.float32)))

    model = model_func(input_shape=X_train.shape[1:],
                       n_classes=1,
                       output_activation=None,
                       verbose=True)

    model.compile(loss='mean_squared_error',
                  optimizer=tf.keras.optimizers.Adam(learning_rate=lr),
                  metrics=['mean_squared_error',
                           tf.keras.metrics.RootMeanSquaredError(name='rmse'),
                           'mean_absolute_error'],
                 )

    # ModelCheckpoint
    ckpt_filepath = tempfile.NamedTemporaryFile().name + '.h5'
    ckpt = tf.keras.callbacks.ModelCheckpoint(
        filepath = ckpt_filepath,
        monitor="val_loss",
        verbose=0,
        save_best_only=True,
        save_weights_only=True,
        mode="auto",
        )

    # EarlyStopping
    early_stopping = tf.keras.callbacks.EarlyStopping(
        monitor="val_loss",
        min_delta=0.001,
        mode="min",
        patience=100)

    # ReduceLROnPlateau
    reduce_lr = tf.keras.callbacks.ReduceLROnPlateau(
        monitor="val_loss",
        factor=0.5,
        patience=20,
        verbose=1)

    callbacks = [early_stopping, ckpt, reduce_lr]
    if augment is not None:
        train_dataset = train_dataset.map(augment)
    train_dataset = train_dataset.batch(batch_size)
    val_dataset = val_dataset.batch(batch_size)
    history = model.fit(train_dataset, epochs=n_epochs, validation_data=val_dataset,
                        callbacks=callbacks, use_multiprocessing=True)
    model.load_weights(ckpt_filepath)
    return model


def fit_and_eval(model, model_dict, X, y, site, random_state, batch_size=32, 
                 n_epochs=1000, augment=None, train_size=None):
    
    model_func = model_dict[model]["model"]
    lr = model_dict[model]["lr"]
    X_train, X_test, y_train, y_test, site_train, site_test = train_test_split(X, y, site,             test_size=0.2, random_state=random_state)
    imputer = SimpleImputer(strategy="median")
    # If train_size is set, select train_size subjects to be the training data:
    if train_size is not None:
        X_train, y_train, site_train = resample(X_train, y_train, site_train, replace=False,               n_samples=train_size, random_state=random_state)
    
    # Impute train and test separately:
    X_train = np.concatenate([imputer.fit_transform(X_train[..., ii])[:, :, None] for ii in range(X_train.shape[-1])], -1)
    X_test = np.concatenate([imputer.fit_transform(X_test[..., ii])[:, :, None] for ii in range(X_test.shape[-1])], -1)
    # Combat
    X_train = np.concatenate([CombatModel().fit_transform(X_train[..., ii], site_train[:, None], None, None)[:, :, None] for ii in range(X_train.shape[-1])], -1)
    X_test = np.concatenate([CombatModel().fit_transform(X_test[..., ii], site_test[:, None], None, None)[:, :, None] for ii in range(X_test.shape[-1])], -1)
    
    trained = model_fit(model_func, X_train, y_train, lr, 
                        batch_size=batch_size, n_epochs=n_epochs,
                        augment=augment)
    metric = []
    value = []
    
    y_pred = trained.predict(X_test)
    metric.append("mae")
    value.append(mean_absolute_error(y_test, y_pred))
    metric.append("mad")
    value.append(median_absolute_error(y_test, y_pred))
    metric.append("r2")
    value.append(r2_score(y_test, y_pred))
    
    result = {'Model': [model] * len(metric),
              'Metric': metric,
              'Value': value}
    
    return pd.DataFrame(result), pd.DataFrame(dict(y_pred=y_pred.squeeze(), y_test=y_test))<|MERGE_RESOLUTION|>--- conflicted
+++ resolved
@@ -10,11 +10,7 @@
 from sklearn.utils import shuffle, resample
 import pandas as pd
 
-<<<<<<< HEAD
 AUG_SCALING = 1/5
-=======
-AUG_SCALING = 1/20
->>>>>>> ae307717
 
 
 def load_data():
@@ -48,7 +44,7 @@
         this_X = jitter(this_X, sigma=scale)
         this_X = scaling(this_X, sigma=scale)
         this_X = time_warp(this_X, sigma=scale)
-        this_X = window_warp(this_X, window_ratio=scale)
+        # this_X = window_warp(this_X, window_ratio=scale)
         X_out[..., channel] = this_X[0, ..., 0]
     return X_out
 
